--- conflicted
+++ resolved
@@ -1,48 +1,9 @@
 # FUES_EGM
 EGM using fast upper-envelope scan.
-
-<<<<<<< HEAD
-## Example use of FUES
-
-Suppose we have arrays an unrefined endogenous grid `x_hat`, the value correspondence on the unrefined grid `v_hat' 
-and two policy functions, `c_hat' and `a_prime_hat'. 
-```
-from FUES.FUES import FUES
-
-x_clean, vf_clean, c_clean, a_prime_clean, dela \
-        = FUES(x_hat, v_hat, c_hat, a_prime_hat, M_bar = 2, LB = 10)
-```
-
 
 
 Initial beta replication material for `Fast upper-envelope scan for discrete-continuous dynamic programming' by Dobrescu and Shanker (2023). 
 
-=======
-Initial beta replication material for `Fast upper-envelope scan for discrete-continuous dynamic programming' by Dobrescu and Shanker (2023). 
-
-See `slides.pdf` for overview of upper envelope scan.  
-
-## Example use of FUES
-
-Suppose we have the following arrays: an unrefined endogenous grid `x_hat`, the value correspondence on the unrefined grid `v_hat`
-and two policy functions, `c_hat` and `a_prime_hat`. 
-
-```
-from FUES.FUES import FUES
-
-x_clean, vf_clean, c_clean, a_prime_clean, dela \
-        = FUES(x_hat, v_hat, c_hat, a_prime_hat, M_bar = 2, LB = 10)
-```
-
-The output arrays are refined grids. The value `M_bar` is the jump detection threshold and `LB` is the number of steps to take
-in the forward and backward scans. 
-
-
-
->>>>>>> 1ce35d22
-## Application 1
-
-### Plots 
 
 Consumption policy function generated using Ishkakov et al (2017) params and no smoothing. 
 ![ret_cons_all](https://user-images.githubusercontent.com/8477783/181183127-4bf48f5b-8280-4f9f-afe1-1730894c0e29.png)
@@ -58,26 +19,3 @@
 Comparison with DC-EGM (age 17)   
 
 ![ret_vf_aprime_all_2000_cf_17](https://user-images.githubusercontent.com/8477783/216878773-3d031849-c26d-46a3-a231-7b19f1a8d793.png)
-
-### Comparison to DC-EGM
-
-The following code block in `retirement_plot.py' compares DC-EGM with FUES across an array of parameter values. 
-
-https://github.com/akshayshanker/FUES_EGM/blob/91309700904b3c9bb2fa23f0d919f5d6c083d2ff/retirement_plot.py#L381-L459
-
-To perform the comparison, we first solve the full model using FUES, which gives the final solution computed using FUES 
-and also the unrefined endogenous grids for each age. For a given age, we then compute the upper envelope using DC-EGM
-and FUES. The upper envelopes are compared on the optimal endogenous grid points as determined by DC-EGM. 
-
-(Compared on optimal points to avoid picking up errors arising from different the interpolation steps used 
-by DC-EGM and FUES. DC-EGM interpolates line  segments on the unrefined grid while FUES first calculates the optimal points then 
-interpolates over the unrefined grid.)
-
-```
-Test DC-EGM vs. FUES on uniform grid of 8 parameters:
- beta: (0.85,0.98), delta: (10,25), y: (0.5,1.5)
-Avg. error between DC-EGM and FUES: 0.000000
-Timings:
- Avg. FUES time (secs): 0.008220
- Avg. worker iteration time (secs): 0.025791
- ```